{
  "permissions": {
    "allow": [
      "Bash(npx create-next-app:*)",
      "Bash(npm install:*)",
      "Bash(mv:*)",
      "Bash(node:*)",
      "Bash(export NVM_DIR=\"$HOME/.nvm\")",
      "Bash([ -s \"$NVM_DIR/nvm.sh\" ])",
      "Bash(. \"$NVM_DIR/nvm.sh\")",
      "Bash(nvm install:*)",
      "Bash(nvm use:*)",
      "Bash(find:*)",
      "Bash(mkdir:*)",
      "Bash(npm run build:*)",
      "Bash(git commit:*)",
      "Bash(git add:*)",
      "Bash(git push:*)",
      "Bash(npm run typecheck:*)",
      "Bash(npm run lint)",
      "Bash(npx tsc:*)",
<<<<<<< HEAD
      "Bash(git merge:*)"
=======
      "Bash(chmod:*)",
      "Bash(rm:*)",
      "Bash(ls:*)",
      "Bash(/dev/null)",
      "Bash(./scripts/new-feature.sh:*)",
      "Bash(git checkout:*)"
>>>>>>> 0cc92158
    ],
    "deny": []
  }
}<|MERGE_RESOLUTION|>--- conflicted
+++ resolved
@@ -19,16 +19,13 @@
       "Bash(npm run typecheck:*)",
       "Bash(npm run lint)",
       "Bash(npx tsc:*)",
-<<<<<<< HEAD
-      "Bash(git merge:*)"
-=======
       "Bash(chmod:*)",
       "Bash(rm:*)",
       "Bash(ls:*)",
       "Bash(/dev/null)",
       "Bash(./scripts/new-feature.sh:*)",
-      "Bash(git checkout:*)"
->>>>>>> 0cc92158
+      "Bash(git checkout:*)",
+      "Bash(git merge:*)"
     ],
     "deny": []
   }
